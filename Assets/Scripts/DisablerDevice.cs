--- conflicted
+++ resolved
@@ -75,53 +75,11 @@
             }
 
             collectedFragments = Mathf.Max(0, collectedFragments - fragmentsRequired);
-<<<<<<< HEAD
             CurrentState = DisablerState.Ready;
-=======
-            if (useImmediatelyWhenRepaired)
-            {
-                chargeProgress = chargeDuration;
-                CurrentState = DisablerState.Charged;
-            }
-            else
-            {
-                chargeProgress = 0f;
-                CurrentState = DisablerState.Repaired;
-            }
->>>>>>> 2c0ed052
             return true;
         }
 
         /// <summary>
-<<<<<<< HEAD
-=======
-        /// Progressively charges the device. Returns true once it is fully charged.
-        /// </summary>
-        public bool Charge(float deltaTime)
-        {
-            if (CurrentState == DisablerState.Charged)
-            {
-                return true;
-            }
-
-            if (CurrentState != DisablerState.Repaired)
-            {
-                return false;
-            }
-
-            chargeProgress += deltaTime;
-            if (chargeProgress >= chargeDuration)
-            {
-                chargeProgress = chargeDuration;
-                CurrentState = DisablerState.Charged;
-                return true;
-            }
-
-            return false;
-        }
-
-        /// <summary>
->>>>>>> 2c0ed052
         /// Uses the device, applying its effect to all monsters inside its radius.
         /// The device returns to the broken state afterwards, requiring another repair cycle.
         /// </summary>
